--- conflicted
+++ resolved
@@ -1,305 +1,2 @@
-<<<<<<< HEAD
-/*********************************************************************
- * Software License Agreement (BSD License)
- *
- *  Copyright (c) 2011, Rice University
- *  All rights reserved.
- *
- *  Redistribution and use in source and binary forms, with or without
- *  modification, are permitted provided that the following conditions
- *  are met:
- *
- *   * Redistributions of source code must retain the above copyright
- *     notice, this list of conditions and the following disclaimer.
- *   * Redistributions in binary form must reproduce the above
- *     copyright notice, this list of conditions and the following
- *     disclaimer in the documentation and/or other materials provided
- *     with the distribution.
- *   * Neither the name of the Rice University nor the names of its
- *     contributors may be used to endorse or promote products derived
- *     from this software without specific prior written permission.
- *
- *  THIS SOFTWARE IS PROVIDED BY THE COPYRIGHT HOLDERS AND CONTRIBUTORS
- *  "AS IS" AND ANY EXPRESS OR IMPLIED WARRANTIES, INCLUDING, BUT NOT
- *  LIMITED TO, THE IMPLIED WARRANTIES OF MERCHANTABILITY AND FITNESS
- *  FOR A PARTICULAR PURPOSE ARE DISCLAIMED. IN NO EVENT SHALL THE
- *  COPYRIGHT OWNER OR CONTRIBUTORS BE LIABLE FOR ANY DIRECT, INDIRECT,
- *  INCIDENTAL, SPECIAL, EXEMPLARY, OR CONSEQUENTIAL DAMAGES (INCLUDING,
- *  BUT NOT LIMITED TO, PROCUREMENT OF SUBSTITUTE GOODS OR SERVICES;
- *  LOSS OF USE, DATA, OR PROFITS; OR BUSINESS INTERRUPTION) HOWEVER
- *  CAUSED AND ON ANY THEORY OF LIABILITY, WHETHER IN CONTRACT, STRICT
- *  LIABILITY, OR TORT (INCLUDING NEGLIGENCE OR OTHERWISE) ARISING IN
- *  ANY WAY OUT OF THE USE OF THIS SOFTWARE, EVEN IF ADVISED OF THE
- *  POSSIBILITY OF SUCH DAMAGE.
- *********************************************************************/
-
-/* Authors: Alejandro Perez, Sertac Karaman, Ioan Sucan, Luis G. Torres */
-
-#ifndef OMPL_CONTRIB_RRT_STAR_RRTSTAR_
-#define OMPL_CONTRIB_RRT_STAR_RRTSTAR_
-
-#include "ompl/geometric/planners/PlannerIncludes.h"
-#include "ompl/base/OptimizationObjective.h"
-#include "ompl/datastructures/NearestNeighbors.h"
-#include "ompl/base/spaces/RealVectorStateSpace.h"
-#include <limits>
-#include <vector>
-#include <utility>
-
-
-namespace ompl
-{
-
-    namespace geometric
-    {
-
-        /**
-           @anchor gRRTstar
-           @par Short description
-           \ref gRRTstar "RRT*" (optimal RRT) is an asymptotically-optimal incremental
-           sampling-based motion planning algorithm. \ref gRRTstar "RRT*" algorithm is
-           guaranteed to converge to an optimal solution, while its
-           running time is guaranteed to be a constant factor of the
-           running time of the \ref gRRT "RRT". The notion of optimality is with
-           respect to the distance function defined on the state space
-           we are operating on. See ompl::base::Goal::setMaximumPathLength() for
-           how to set the maximally allowed path length to reach the goal.
-           If a solution path that is shorter than ompl::base::Goal::getMaximumPathLength() is
-           found, the algorithm terminates before the elapsed time.
-           @par External documentation
-           S. Karaman and E. Frazzoli, Sampling-based
-           Algorithms for Optimal Motion Planning, International Journal of Robotics
-           Research (to appear), 2011.
-           <a href="http://arxiv.org/abs/1105.1186">http://arxiv.org/abs/1105.1186</a>
-        */
-
-        /** \brief Optimal Rapidly-exploring Random Trees */
-        class RRTstar : public base::Planner
-        {
-        public:
-
-            RRTstar(const base::SpaceInformationPtr &si);
-
-            virtual ~RRTstar(void);
-
-            virtual void getPlannerData(base::PlannerData &data) const;
-
-            virtual base::PlannerStatus solve(const base::PlannerTerminationCondition &ptc);
-
-            virtual void clear(void);
-
-            /** \brief Set the goal bias
-
-                In the process of randomly selecting states in
-                the state space to attempt to go towards, the
-                algorithm may in fact choose the actual goal state, if
-                it knows it, with some probability. This probability
-                is a real number between 0.0 and 1.0; its value should
-                usually be around 0.05 and should not be too large. It
-                is probably a good idea to use the default value. */
-            void setGoalBias(double goalBias)
-            {
-                goalBias_ = goalBias;
-            }
-
-            /** \brief Get the goal bias the planner is using */
-            double getGoalBias(void) const
-            {
-                return goalBias_;
-            }
-
-            /** \brief Set the range the planner is supposed to use.
-
-                This parameter greatly influences the runtime of the
-                algorithm. It represents the maximum length of a
-                motion to be added in the tree of motions. */
-            void setRange(double distance)
-            {
-                maxDistance_ = distance;
-            }
-
-            /** \brief Get the range the planner is using */
-            double getRange(void) const
-            {
-                return maxDistance_;
-            }
-
-            /** \brief When the planner attempts to rewire the tree,
-                it does so by looking at some of the neighbors within
-                a computed radius. The computation of that radius
-                depends on the multiplicative factor set here.
-                Set this parameter should be set at least to the side
-                length of the (bounded) state space. E.g., if the state
-                space is a box with side length L, then this parameter
-                should be set to at least L for rapid and efficient
-                convergence in trajectory space. */
-            void setBallRadiusConstant(double ballRadiusConstant)
-            {
-                ballRadiusConst_ = ballRadiusConstant;
-            }
-
-            /** \brief Get the multiplicative factor used in the
-                computation of the radius whithin which tree rewiring
-                is done. */
-            double getBallRadiusConstant(void) const
-            {
-                return ballRadiusConst_;
-            }
-
-            /** \brief When the planner attempts to rewire the tree,
-                it does so by looking at some of the neighbors within
-                a computed radius. That radius is bounded by the value
-                set here. This parameter should ideally be equal longest
-                straight line from the initial state to anywhere in the
-                state space. In other words, this parameter should be
-                "sqrt(d) L", where d is the dimensionality of space
-                and L is the side length of a box containing the obstacle free space. */
-            void setMaxBallRadius(double maxBallRadius)
-            {
-                ballRadiusMax_ = maxBallRadius;
-            }
-
-            /** \brief Get the maximum radius the planner uses in the
-                tree rewiring step */
-            double getMaxBallRadius(void) const
-            {
-                return ballRadiusMax_;
-            }
-
-            /** \brief Set a different nearest neighbors datastructure */
-            template<template<typename T> class NN>
-            void setNearestNeighbors(void)
-            {
-                nn_.reset(new NN<Motion*>());
-            }
-
-            /** \brief Option that delays collision checking procedures.
-                When it is enabled, all neighbors are sorted by cost. The
-                planner then goes through this list, starting with the lowest
-                cost, checking for collisions in order to find a parent. The planner
-                stops iterating through the list when a collision free parent is found.
-                This prevents the planner from collsion checking each neighbor, reducing
-                computation time in scenarios where collision checking procedures are expensive.*/
-            void setDelayCC(bool delayCC)
-            {
-                delayCC_ = delayCC;
-            }
-
-            /** \brief Get the state of the delayed collision checking option */
-            bool getDelayCC(void) const
-            {
-                return delayCC_;
-            }
-
-            virtual void setup(void);
-
-	    unsigned getNumCollisionChecks(void) const
-	    {
-		return numCollisionChecks_;
-	    }
-
-        protected:
-
-            /** \brief Representation of a motion */
-            class Motion
-            {
-            public:
-                /** \brief Constructor that allocates memory for the state. This constructor automatically allocates memory for \e state, \e cost, and \e incCost */
-                Motion(const base::SpaceInformationPtr &si, const base::OptimizationObjectivePtr& obj) : 
-		    state(si->allocState()), 
-		    parent(NULL), 
-		    cost(obj->allocCost()), 
-		    incCost(obj->allocCost())
-		{
-		}
-
-                ~Motion(void)
-                {
-                }
-
-                /** \brief The state contained by the motion */
-                base::State       *state;
-
-                /** \brief The parent motion in the exploration tree */
-                Motion            *parent;
-
-                /** \brief The cost up to this motion */
-		base::Cost        *cost;
-
-                /** \brief The incremental cost of this motion's parent to this motion (this is stored to save distance computations in the updateChildCosts() method) */
-		base::Cost        *incCost;
-
-                /** \brief The set of motions descending from the current motion */
-                std::vector<Motion*> children;
-            };
-
-            /** \brief Free the memory allocated by this planner */
-            void freeMemory(void);
-
-            /** \brief Functor which allows us to sort a set of costs and maintain the original, unsorted indices into the sequence*/
-	    typedef std::pair<std::size_t, base::Cost*> indexCostPair;
-	    struct CostCompare
-	    {
-		CostCompare(const base::OptimizationObjective& optObj) : optObj_(optObj) {}
-		bool operator()(const indexCostPair& a, const indexCostPair& b)
-		{
-		    return optObj_.isCostLessThan(a.second, b.second);
-		}
-
-		const base::OptimizationObjective& optObj_;
-	    };
-
-            /** \brief Compute distance between motions (actually distance between contained states) */
-            double distanceFunction(const Motion* a, const Motion* b) const
-            {
-                return si_->distance(a->state, b->state);
-            }
-
-            /** \brief Removes the given motion from the parent's child list */
-            void removeFromParent(Motion *m);
-
-            /** \brief Updates the cost of the children of this node if the cost up to this node has changed */
-            void updateChildCosts(Motion *m);
-
-            /** \brief State sampler */
-            base::StateSamplerPtr                          sampler_;
-
-            /** \brief A nearest-neighbors datastructure containing the tree of motions */
-            boost::shared_ptr< NearestNeighbors<Motion*> > nn_;
-
-            /** \brief The fraction of time the goal is picked as the state to expand towards (if such a state is available) */
-            double                                         goalBias_;
-
-            /** \brief The maximum length of a motion to be added to a tree */
-            double                                         maxDistance_;
-
-            /** \brief The random number generator */
-            RNG                                            rng_;
-
-            /** \brief Shrink rate of radius the planner uses to find near neighbors and rewire */
-            double                                         ballRadiusConst_;
-
-            /** \brief Maximum radius the planner uses to find near neighbors and rewire */
-            double                                         ballRadiusMax_;
-
-            /** \brief Option to delay and reduce collision checking within iterations */
-            bool                                           delayCC_;
-
-	    /** \brief Total number of calls to checkMotion() during execution */
-	    unsigned                                       numCollisionChecks_;
-
-            /** \brief The number of iterations the algorithm performed */
-            unsigned int                                   iterations_;
-
-            /** \brief Objective we're optimizing */
-	    base::OptimizationObjectivePtr opt_;
-        };
-
-    }
-}
-
-#endif
-=======
 #warning "Please include <ompl/geometric/planners/rrt/RRTstar.h> directly"
-#include "ompl/geometric/planners/rrt/RRTstar.h"
->>>>>>> bbbfbe23
+#include "ompl/geometric/planners/rrt/RRTstar.h"